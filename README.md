<<<<<<< HEAD
![Travis](https://travis-ci.org/paullewis/SimpleTest.svg?branch=master)
=======
# WebRTC code samples #
>>>>>>> b96b1d39

This is a repository for client-side HTML/CSS/JavaScript WebRTC code samples.

Many of the samples use new browser features. They may only work in Chrome Canary and/or Firefox Beta, and may require flags to be set.

All of the samples use [adapter.js](https://github.com/GoogleChrome/webrtc/blob/master/samples/web/js/adapter.js), a shim to insulate apps from spec changes and prefix differences. In fact, the standards and protocols used for WebRTC implementations are highly stable, and there are only a few prefixed names. For full interop information, see [webrtc.org/interop](http://www.webrtc.org/interop).

NB: all samples that use `getUserMedia()` must be run from a server. Calling `getUserMedia()` from a file:// URL will result in a PermissionDeniedError NavigatorUserMediaError.  See [What are some chromium command-line flags relevant to WebRTC development/testing?](http://www.webrtc.org/chrome#TOC-What-are-some-chromium-command-line-flags-relevant-to-WebRTC-development-testing-) for relevant flags.

For more information about WebRTC, we maintain a list of [WebRTC Resources](https://docs.google.com/document/d/1idl_NYQhllFEFqkGQOLv8KBK8M3EVzyvxnKkHl4SuM8/edit). If you've never worked with WebRTC, we recommend you start with the 2013 Google I/O [WebRTC presentation](http://www.youtube.com/watch?v=p2HzZkd2A40).

Patches and issues welcome!

## The demos ##

[getUserMedia()](http://googlechrome.github.io/webrtc/samples/web/content/getusermedia)

[getUserMedia() + Canvas](http://googlechrome.github.io/webrtc/samples/web/content/getusermedia-canvas)

[getUserMedia() + Canvas + CSS Filters](http://googlechrome.github.io/webrtc/samples/web/content/getusermedia-filter)

[getUserMedia() with resolution constraints](http://googlechrome.github.io/webrtc/samples/web/content/getusermedia-resolution)

[getUserMedia() with camera/mic selection](http://googlechrome.github.io/webrtc/samples/web/content/getusermedia-source)

[Audio-only getUserMedia() output to local audio element](http://googlechrome.github.io/webrtc/samples/web/content/getusermedia-audio)

[Audio-only getUserMedia() displaying volume](http://googlechrome.github.io/webrtc/samples/web/content/getusermedia-volume)

[Data channels](http://googlechrome.github.io/webrtc/samples/web/content/datachannel)

[Peer connection](http://googlechrome.github.io/webrtc/samples/web/content/peerconnection)

[Audio-only peer connection](http://googlechrome.github.io/webrtc/samples/web/content/peerconnection-audio)

[Multiple peer connections](http://googlechrome.github.io/webrtc/samples/web/content/multiple)

[Multiple relay](http://googlechrome.github.io/webrtc/samples/web/content/multiple-relay)

[Munge SDP](http://googlechrome.github.io/webrtc/samples/web/content/munge-sdp)

[ICE candidate gathering](http://googlechrome.github.io/webrtc/samples/web/content/trickle-ice)

[Accept incoming peer connection](http://googlechrome.github.io/webrtc/samples/web/content/pr-answer)

[Peer connection states](http://googlechrome.github.io/webrtc/samples/web/content/peerconnection-states)

[Web Audio output as input to peer connection](http://googlechrome.github.io/webrtc/samples/web/content/webaudio-input)

[Adjust constraints, view stats](http://googlechrome.github.io/webrtc/samples/web/content/constraints)

[Display createOffer output](http://googlechrome.github.io/webrtc/samples/web/content/create-offer)

[DTMF](http://googlechrome.github.io/webrtc/samples/web/content/dtmf)

[Face tracking](http://googlechrome.github.io/webrtc/samples/web/content/face)<|MERGE_RESOLUTION|>--- conflicted
+++ resolved
@@ -1,8 +1,6 @@
-<<<<<<< HEAD
 ![Travis](https://travis-ci.org/paullewis/SimpleTest.svg?branch=master)
-=======
+
 # WebRTC code samples #
->>>>>>> b96b1d39
 
 This is a repository for client-side HTML/CSS/JavaScript WebRTC code samples.
 
