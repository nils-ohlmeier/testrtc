/*
 *  Copyright (c) 2014 The WebRTC project authors. All Rights Reserved.
 *
 *  Use of this source code is governed by a BSD-style license
 *  that can be found in the LICENSE file in the root of the source
 *  tree.
 */
'use strict';

function Call(config) {
  this.traceEvent = report.traceEventAsync('call');
  this.traceEvent({config: config});

  this.pc1 = new RTCPeerConnection(config);
  this.pc2 = new RTCPeerConnection(config);

  this.pc1.addEventListener('icecandidate', this.onIceCandidate_.bind(this,
      this.pc2));
  this.pc2.addEventListener('icecandidate', this.onIceCandidate_.bind(this,
      this.pc1));

  this.iceCandidateFilter_ = Call.noFilter;
}

Call.prototype = {
  establishConnection: function() {
    this.traceEvent({state: 'start'});
    this.pc1.createOffer(this.gotOffer_.bind(this));
  },

  close: function() {
    this.traceEvent({state: 'end'});
    this.pc1.close();
    this.pc2.close();
  },

  setIceCandidateFilter: function(filter) {
    this.iceCandidateFilter_ = filter;
  },

  // Constraint max video bitrate by modifying the SDP when creating an answer.
  constrainVideoBitrate: function(maxVideoBitrateKbps) {
    this.constrainVideoBitrateKbps_ = maxVideoBitrateKbps;
  },

  // Remove video FEC if available on the offer.
  disableVideoFec: function() {
    this.constrainOfferToRemoveVideoFec_ = true;
  },

  // When the peerConnection is closed the statsFinishedCallback is called once returning
  // with an array of gathered stats. timeForFirstFrameCallback will be called once when
  // googFrameRateInput is > 0 with a timestamp in milliseconds.
  // TODO (jansson) expand to cover audio as well.
  gatherStats: function(peerConnection, statsFinishedCallback, timeForFirstFrameCallback, interval) {
    var timeForFirstFrameCallbackSent = false;
    var stats = [];
    getStats_();

    function getStats_() {
      if (peerConnection.signalingState === 'closed') {
        statsFinishedcallback(stats);
        return;
      }
      setTimeout(function() {
        peerConnection.getStats(gotStats_.bind(this));
      }, interval);
    }

    function gotStats_(response) {
      for (var index in response.result()) {
        stats.push(response.result()[index]);
        for (var index = 0; index < stats.length - 1; index++) {
          // Check when the video encoder is setup via getStats.
          if (stats[index].type === 'ssrc') {
            if (stats[index].stat('googFrameRateInput') > 0 ) {
              if (!timeForFirstFrameCallbackSent) {
                timeForFirstFrameCallback(Date.now());
                timeForFirstFrameCallbackSent = true;
              }
            }
          }
        }
      }
      getStats_();
    }
  },

  gotOffer_: function(offer) {
    if (this.constrainOfferToRemoveVideoFec_) {
      offer.sdp = offer.sdp.replace(/(m=video 1 [^\r]+)(116 117)(\r\n)/g,
                                    '$1\r\n');
      offer.sdp = offer.sdp.replace(/a=rtpmap:116 red\/90000\r\n/g, '');
      offer.sdp = offer.sdp.replace(/a=rtpmap:117 ulpfec\/90000\r\n/g, '');
    }
    this.pc1.setLocalDescription(offer);
    this.pc2.setRemoteDescription(offer);
    this.pc2.createAnswer(this.gotAnswer_.bind(this));
  },

  gotAnswer_: function(answer) {
    if (this.constrainVideoBitrateKbps_) {
      answer.sdp = answer.sdp.replace(
          /a=mid:video\r\n/g,
          'a=mid:video\r\nb=AS:' + this.constrainVideoBitrateKbps_ + '\r\n');
    }
    this.pc2.setLocalDescription(answer);
    this.pc1.setRemoteDescription(answer);
  },

  onIceCandidate_: function(otherPeer) {
    if (event.candidate) {
      var parsed = Call.parseCandidate(event.candidate.candidate);
      if (this.iceCandidateFilter_(parsed)) {
        otherPeer.addIceCandidate(event.candidate);
      }
    }
  }
};

Call.noFilter = function() {
  return true;
};

Call.isRelay = function(candidate) {
  return candidate.type === 'relay';
};

Call.isNotHostCandidate = function(candidate) {
  return candidate.type !== 'host';
};

Call.isIpv6 = function(candidate) {
  return candidate.address.indexOf(':') !== -1;
};

// Parse a 'candidate:' line into a JSON object.
Call.parseCandidate = function(text) {
  var candidateStr = 'candidate:';
  var pos = text.indexOf(candidateStr) + candidateStr.length;
  var fields = text.substr(pos).split(' ');
  return {
    'type': fields[7],
    'protocol': fields[2],
    'address': fields[4]
  };
};

// Ask computeengineondemand to give us TURN server credentials and URIs.
<<<<<<< HEAD
Call.CEOD_URL = 'https://computeengineondemand.appspot.com/turn?username=1234&key=5678';
=======
Call.CEOD_URL =
    'https://computeengineondemand.appspot.com/turn?username=1234&key=5678';
>>>>>>> 3c3d2364
Call.asyncCreateTurnConfig = function(onSuccess, onError) {
  var xhr = new XMLHttpRequest();
  function onResult() {
    if (xhr.readyState !== 4) {
      return;
    }

    if (xhr.status !== 200) {
      onError('TURN request failed');
      return;
    }

    var response = JSON.parse(xhr.responseText);
    var iceServer = {
      'username': response.username,
      'credential': response.password,
      'urls': response.uris
    };
    onSuccess({'iceServers': [iceServer]});
  }

  xhr.onreadystatechange = onResult;
  xhr.open('GET', Call.CEOD_URL, true);
  xhr.send();
};<|MERGE_RESOLUTION|>--- conflicted
+++ resolved
@@ -48,11 +48,13 @@
     this.constrainOfferToRemoveVideoFec_ = true;
   },
 
-  // When the peerConnection is closed the statsFinishedCallback is called once returning
-  // with an array of gathered stats. timeForFirstFrameCallback will be called once when
-  // googFrameRateInput is > 0 with a timestamp in milliseconds.
+  // When the peerConnection is closed the statsFinishedCallback is called once
+  // returning with an array of gathered stats. timeForFirstFrameCallback will
+  // be called once when googFrameRateInput is > 0 with a timestamp in
+  // milliseconds.
   // TODO (jansson) expand to cover audio as well.
-  gatherStats: function(peerConnection, statsFinishedCallback, timeForFirstFrameCallback, interval) {
+  gatherStats: function(peerConnection, statsFinishedCallback,
+                        timeForFirstFrameCallback, interval) {
     var timeForFirstFrameCallbackSent = false;
     var stats = [];
     getStats_();
@@ -147,12 +149,8 @@
 };
 
 // Ask computeengineondemand to give us TURN server credentials and URIs.
-<<<<<<< HEAD
-Call.CEOD_URL = 'https://computeengineondemand.appspot.com/turn?username=1234&key=5678';
-=======
 Call.CEOD_URL =
     'https://computeengineondemand.appspot.com/turn?username=1234&key=5678';
->>>>>>> 3c3d2364
 Call.asyncCreateTurnConfig = function(onSuccess, onError) {
   var xhr = new XMLHttpRequest();
   function onResult() {
