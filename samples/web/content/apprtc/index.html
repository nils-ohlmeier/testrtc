--- conflicted
+++ resolved
@@ -46,9 +46,6 @@
     <div id="status-div"></div>
   </footer>
 
-<<<<<<< HEAD
-  <script src="/js/util.js"></script>
-=======
   <div id="icons" class="hidden">
 
     <svg id="mute-audio" xmlns="http://www.w3.org/2000/svg" width="48" height="48" viewbox="-10 -10 68 68">
@@ -85,21 +82,17 @@
 
   </div>
 
->>>>>>> c83c4bb5
   <script src="/js/stats.js"></script>
+  <script src="/js/util.js"></script>
+  <script src="/js/adapter.js"></script>
   {{ include_loopback_js }}
   <script src="/js/signalingchannel.js"></script>
   <script src="/js/sdputils.js"></script>
-<<<<<<< HEAD
   <script src="/js/peerconnectionclient.js"></script>
   <script src="/js/call.js"></script>
   <script src="/js/infobox.js"></script>
   <script src="/js/appcontroller.js"></script>
-=======
-  <script src="/js/util.js"></script>
-  <script src="/js/adapter.js"></script>
   <script src="/js/main.js"></script>
->>>>>>> c83c4bb5
   {{ include_vr_js }}
 
   <script type="text/javascript">
