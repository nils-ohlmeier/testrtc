--- conflicted
+++ resolved
@@ -84,7 +84,6 @@
   }
 }
 
-<<<<<<< HEAD
 // Start shims for fullscreen
 
 document.cancelFullScreen = document.webkitCancelFullScreen ||
@@ -107,7 +106,7 @@
 
 // End shims for fullscreen
 
-=======
+
 // Return a random numerical string.
 function randomString(strLength) {
   var result = [];
@@ -117,5 +116,4 @@
     result.push(charSet.charAt(Math.floor(Math.random() * charSet.length)));
   }
   return result.join('');
-}
->>>>>>> c66f420e
+}